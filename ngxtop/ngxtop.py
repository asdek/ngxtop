--- conflicted
+++ resolved
@@ -29,7 +29,6 @@
     -c <file>, --config <file>  allow ngxtop to parse nginx config file for log format and location.
     -i <filter-expression>, --filter <filter-expression>  filter in, records satisfied given expression are processed.
     -p <filter-expression>, --pre-filter <filter-expression> in-filter expression to check in pre-parsing phase.
-    -b, --db-dump  dump database to disk
 
 Examples:
     All examples read nginx config file for access log location and format.
@@ -53,13 +52,8 @@
     Average body bytes sent of 200 responses of requested path begin with 'foo':
     $ ngxtop avg bytes_sent --filter 'status == 200 and request_path.startswith("foo")'
 
-    Analyze output from remote machine using 'common' log format
-    $ ssh remote_machine tail -f /var/log/apache2/access.log | ngxtop -f common
-
-Available variables for filters:
-    remote_addr, remote_user, time_local, request, status, body_bytes_sent, http_referer, http_user_agent
-    (if you use 'common' log format, maybe you have http_x_forwarded_for instead of http_user_agent)
-
+    Analyze apache access log from remote machine using 'common' log format
+    $ ssh remote tail -f /var/log/apache2/access.log | ngxtop -f common
 """
 from __future__ import print_function
 import atexit
@@ -69,7 +63,6 @@
 import os
 import sqlite3
 import time
-from datetime import date
 import sys
 import signal
 
@@ -84,17 +77,6 @@
 from config_parser import detect_log_config, detect_config_path, extract_variables, build_pattern
 from utils import error_exit
 
-<<<<<<< HEAD
-=======
-REGEX_SPECIAL_CHARS = r'([\.\*\+\?\|\(\)\{\}\[\]])'
-REGEX_LOG_FORMAT_VARIABLE = r'\$([a-z0-9\_]+)'
-LOG_FORMAT_COMBINED = '$remote_addr - $remote_user [$time_local] ' \
-                      '"$request" $status $body_bytes_sent ' \
-                      '"$http_referer" "$http_user_agent"'
-LOG_FORMAT_COMMON   = '$remote_addr - $remote_user [$time_local] ' \
-                      '"$request" $status $body_bytes_sent ' \
-                      '"$http_x_forwarded_for"'
->>>>>>> 1c200d51
 
 DEFAULT_QUERIES = [
     ('Summary:',
@@ -128,89 +110,6 @@
 DEFAULT_FIELDS = set(['status_type', 'bytes_sent'])
 
 
-<<<<<<< HEAD
-=======
-# =============================
-# Global variable for dbdump
-# =============================
-processor = None
-
-
-# ====================
-# Nginx utilities
-# ====================
-def get_nginx_conf_path():
-    """
-    Get nginx conf path based on `nginx -V` output
-    """
-    proc = subprocess.Popen(['nginx', '-V'], stderr=subprocess.PIPE)
-    stdout, stderr = proc.communicate()
-
-    version_output = stderr.decode('utf-8')
-    conf_path_match = re.search(r'--conf-path=(\S*)', version_output)
-    if conf_path_match is not None:
-        return conf_path_match.group(1)
-
-    prefix_match = re.search(r'--prefix=(\S*)', version_output)
-    if prefix_match is not None:
-        return prefix_match.group(1) + '/conf/nginx.conf'
-    return '/etc/nginx/nginx.conf'
-
-
-def extract_nginx_conf(path, log_file=None, log_format=None):
-    """
-    *experimental* read nginx conf file to extract access log file location and format.
-    TODO: rewrite this method to:
-        - match all access_log directive to get all possible log files
-        - for each log file search the correct log_format
-        - if more than one log file, offer user to choose which one
-    """
-    with open(path) as conf_file:
-        conf = conf_file.read()
-
-    log_format_directive = re.search(r'log_format\s+(\S+)\s+(.*?);', conf, flags=re.DOTALL)
-    log_format_name = log_format_directive.group(1) if log_format_directive else 'combined'
-    log_format = log_format_directive.group(2) if log_format_directive else 'combined'
-
-    # take care of log format in multiple line
-    # only most common case, which encapsulate log format in single quote is handled
-    if '\n' in log_format:
-        log_format = ''.join(line.strip() for line in log_format.split('\n'))
-    if log_format.startswith("'"):
-        log_format = log_format.replace("'", "")
-
-    access_log_directive = re.search(r'access_log\s+(\S+)\s+%s' % log_format_name, conf)
-    # Use the log file from config only when not supplied with --access-log option,
-    # else it is overwritten everytime.
-    if not log_file:
-        log_file = access_log_directive.group(1) if access_log_directive else '/var/log/nginx/access.log'
-
-    return log_file, log_format
-
-
-def build_pattern(log_format):
-    """
-    Take an nginx's log format string and return the required regexp pattern to parse the access log
-    """
-    if log_format == 'combined':
-        return build_pattern(LOG_FORMAT_COMBINED)
-    elif log_format == 'common':
-        return build_pattern(LOG_FORMAT_COMMON)
-    pattern = re.sub(REGEX_SPECIAL_CHARS, r'\\\1', log_format)
-    pattern = re.sub(REGEX_LOG_FORMAT_VARIABLE, '(?P<\\1>.*)', pattern)
-    return re.compile(pattern)
-
-
-def extract_variables(log_format):
-    if log_format == 'combined':
-        log_format = LOG_FORMAT_COMBINED
-    elif log_format == 'common':
-        log_format = LOG_FORMAT_COMMON
-    for match in re.findall(REGEX_LOG_FORMAT_VARIABLE, log_format):
-        yield match
-
-
->>>>>>> 1c200d51
 # ======================
 # generator utilities
 # ======================
@@ -407,7 +306,7 @@
 
 def build_source(access_log, arguments):
     # constructing log source
-    if (access_log == 'stdin'):
+    if access_log == 'stdin':
         lines = sys.stdin
     elif arguments['--no-follow']:
         lines = open(access_log)
@@ -438,28 +337,13 @@
 
 
 def process(arguments):
-    global processor
     access_log = arguments['--access-log']
     log_format = arguments['--log-format']
-<<<<<<< HEAD
+    if access_log is None and not sys.stdin.isatty():
+        # assume logs can be fetched directly from stdin when piped
+        access_log = 'stdin'
     if access_log is None:
         access_log, log_format = detect_log_config(arguments)
-=======
-    if not access_log and not sys.stdin.isatty():
-        access_log = 'stdin'
-    else:
-        if access_log is None or log_format is None:
-            config = arguments['--config']
-            if config is None:
-                config = get_nginx_conf_path()
-            access_log, log_format = extract_nginx_conf(config, access_log)
-        else:
-            config = None
-
-    # Maybe nginx is not installed, so we'll fix a default log format if not defined here
-    if log_format is None:
-        log_format = 'combined'
->>>>>>> 1c200d51
 
     logging.info('access_log: %s', access_log)
     logging.info('log_format: %s', log_format)
@@ -478,21 +362,6 @@
     processor = build_processor(arguments)
     setup_reporter(processor, arguments)
     process_log(source, pattern, processor, arguments)
-
-
-# ================
-# Database dump
-# ================
-def dbdump():
-    """
-    *experimental* if requested, database is dumped to a file when script is interrupted from keyboard
-    Filename is composed from current date and process id
-    """
-    dbfile = "{}_{}.sql".format(date.today().strftime("%Y%m%d"), os.getpid())
-    logging.info("Database dump: %s", dbfile)
-    with open(dbfile, 'w') as f:
-        for line in processor.conn.iterdump():
-            f.write('%s\n' % line)
 
 
 def main():
@@ -509,8 +378,6 @@
     try:
         process(args)
     except KeyboardInterrupt:
-        if args['--db-dump']:
-            dbdump()
         sys.exit(0)
 
 
